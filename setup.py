--- conflicted
+++ resolved
@@ -38,11 +38,8 @@
     "apispec>=1.0.0b1",
     "marshmallow",
     "asgiref",
-<<<<<<< HEAD
-    "docopt"
-=======
+    "docopt",
     "itsdangerous",
->>>>>>> fdd3d4d8
 ]
 
 
