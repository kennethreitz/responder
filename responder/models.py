import functools
import io
import inspect
import json
import gzip
from base64 import b64decode
from http.cookies import SimpleCookie


import chardet
import rfc3986
import graphene
import yaml
from requests.structures import CaseInsensitiveDict
from requests.cookies import RequestsCookieJar
from starlette.datastructures import MutableHeaders
from starlette.requests import Request as StarletteRequest
from starlette.responses import (
    Response as StarletteResponse,
    StreamingResponse as StarletteStreamingResponse,
)

from urllib.parse import parse_qs

from .status_codes import HTTP_200
from .statics import DEFAULT_ENCODING


class QueryDict(dict):
    def __init__(self, query_string):
        self.update(parse_qs(query_string))

    def __getitem__(self, key):
        """
        Return the last data value for this key, or [] if it's an empty list;
        raise KeyError if not found.
        """
        list_ = super().__getitem__(key)
        try:
            return list_[-1]
        except IndexError:
            return []

    def get(self, key, default=None):
        """
        Return the last data value for the passed key. If key doesn't exist
        or value is an empty list, return `default`.
        """
        try:
            val = self[key]
        except KeyError:
            return default
        if val == []:
            return default
        return val

    def _get_list(self, key, default=None, force_list=False):
        """
        Return a list of values for the key.

        Used internally to manipulate values list. If force_list is True,
        return a new copy of values.
        """
        try:
            values = super().__getitem__(key)
        except KeyError:
            if default is None:
                return []
            return default
        else:
            if force_list:
                values = list(values) if values is not None else None
            return values

    def get_list(self, key, default=None):
        """
        Return the list of values for the key. If key doesn't exist, return a
        default value.
        """
        return self._get_list(key, default, force_list=True)

    def items(self):
        """
        Yield (key, value) pairs, where value is the last item in the list
        associated with the key.
        """
        for key in self:
            yield key, self[key]

    def items_list(self):
        """
        Yield (key, value) pairs, where value is the the list.
        """
        yield from super().items()


# TODO: add slots
class Request:
    __slots__ = ["_starlette", "formats", "_headers", "_encoding", "api", "_content"]

    def __init__(self, scope, receive, api=None):
        self._starlette = StarletteRequest(scope, receive)
        self.formats = None
        self._encoding = None
        self.api = api
        self._content = None

        headers = CaseInsensitiveDict()
        for key, value in self._starlette.headers.items():
            headers[key] = value

        self._headers = headers

    @property
    def session(self):
        """The session data, in dict form, from the Request."""
        if self.api.session_cookie in self.cookies:

            data = self.cookies[self.api.session_cookie]

            data = self.api._signer.unsign(data)
            data = b64decode(data)
            return json.loads(data)
        return {}

    @property
    def headers(self):
        """A case-insensitive dictionary, containing all headers sent in the Request."""
        return self._headers

    @property
    def mimetype(self):
        return self.headers.get("Content-Type", "")

    @property
    def method(self):
        """The incoming HTTP method used for the request, lower-cased."""
        return self._starlette.method.lower()

    @property
    def full_url(self):
        """The full URL of the Request, query parameters and all."""
        return str(self._starlette.url)

    @property
    def url(self):
        """The parsed URL of the Request."""
        return rfc3986.urlparse(self.full_url)

    @property
    def cookies(self):
        """The cookies sent in the Request, as a dictionary."""
        cookies = RequestsCookieJar()
        cookie_header = self.headers.get("Cookie", "")

        bc = SimpleCookie(cookie_header)
        for k, v in bc.items():
            cookies[k] = v

        return cookies.get_dict()

    @property
    def params(self):
        """A dictionary of the parsed query parameters used for the Request."""
        try:
            return QueryDict(self.url.query)
        except AttributeError:
            return QueryDict({})

    @property
    async def encoding(self):
        """The encoding of the Request's body. Can be set, manually. Must be awaited."""
        # Use the user-set encoding first.
        if self._encoding:
            return self._encoding

        # Then try what's defined by the Request.
        elif await self.declared_encoding:
            return self.declared_encoding

        # Then, automatically detect the encoding.
        else:
            return await self.apparent_encoding

    @encoding.setter
    def encoding(self, value):
        self._encoding = value

    @property
    async def content(self):
        """The Request body, as bytes. Must be awaited."""
        if not self._content:
            self._content = await self._starlette.body()
        return self._content

    @property
    async def text(self):
        """The Request body, as unicode. Must be awaited."""
        return (await self.content).decode(await self.encoding)

    @property
    async def declared_encoding(self):
        if "Encoding" in self.headers:
            return self.headers["Encoding"]

    @property
    async def apparent_encoding(self):
        """The apparent encoding, provided by the chardet library. Must be awaited."""
        declared_encoding = await self.declared_encoding

        if declared_encoding:
            return declared_encoding
        else:
            return chardet.detect(await self.content)["encoding"]

    @property
    def is_secure(self):
        return self.url.scheme == "https"

    def accepts(self, content_type):
        """Returns ``True`` if the incoming Request accepts the given ``content_type``."""
        return content_type in self.headers.get("Accept", [])

    async def media(self, format=None):
        """Renders incoming json/yaml/form data as Python objects. Must be awaited.

        :param format: The name of the format being used. Alternatively accepts a custom callable for the format type.
        """

        if format is None:
            format = "yaml" if "yaml" in self.mimetype or "" else "json"
            format = "form" if "form" in self.mimetype or "" else format

        if format in self.formats:
            return await self.formats[format](self)
        else:
            return await format(self)


def content_setter(mimetype):
    def getter(instance):
        return instance.content

    def setter(instance, value):
        instance.content = value
        instance.mimetype = mimetype

    return property(fget=getter, fset=setter)


class Response:
    __slots__ = [
        "req",
        "status_code",
        "content",
        "encoding",
        "media",
        "headers",
        "formats",
        "cookies",
        "session",
<<<<<<< HEAD
        "mimetype",
=======
        "_stream",
>>>>>>> f7b53a48
    ]

    text = content_setter("text/plain")
    html = content_setter("text/html")

    def __init__(self, req, *, formats):
        self.req = req
        self.status_code = None  #: The HTTP Status Code to use for the Response.
        self.content = None  #: A bytes representation of the response body.
        self.mimetype = None
        self.encoding = DEFAULT_ENCODING
        self.media = (
            None
        )  #: A Python object that will be content-negotiated and sent back to the client. Typically, in JSON formatting.
        self._stream = None
        self.headers = (
            {}
        )  #: A Python dictionary of ``{key: value}``, representing the headers of the response.
        self.formats = formats
        self.cookies = {}  #: The cookies set in the Response, as a dictionary
        self.session = (
            req.session.copy()
        )  #: The cookie-based session data, in dict form, to add to the Response.

    # Property or func/dec
    def stream(self, func, *args, **kwargs):
        assert inspect.isasyncgenfunction(func)

        self._stream = functools.partial(func, *args, **kwargs)

        return func

    @property
    async def body(self):
        if self._stream is not None:
            return (self._stream(), {})

        if self.content is not None:
            headers = {}
            content = self.content
            if self.mimetype is not None:
                headers["Content-Type"] = self.mimetype
            if self.mimetype == "text/plain" and self.encoding is not None:
                headers["Encoding"] = self.encoding
                content = content.encode(self.encoding)
            return (content, headers)

        for format in self.formats:
            if self.req.accepts(format):
                return (await self.formats[format](self, encode=True)), {}

        # Default to JSON anyway.
        return (
            await self.formats["json"](self, encode=True),
            {"Content-Type": "application/json"},
        )

    async def __call__(self, receive, send):
        body, headers = await self.body
        if self.headers:
            headers.update(self.headers)

        if self._stream is not None:
            response_cls = StarletteStreamingResponse
        else:
            response_cls = StarletteResponse

        response = response_cls(body, status_code=self.status_code, headers=headers)

        await response(receive, send)<|MERGE_RESOLUTION|>--- conflicted
+++ resolved
@@ -259,11 +259,8 @@
         "formats",
         "cookies",
         "session",
-<<<<<<< HEAD
         "mimetype",
-=======
         "_stream",
->>>>>>> f7b53a48
     ]
 
     text = content_setter("text/plain")
