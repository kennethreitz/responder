import io
import json
import gzip

import rfc3986
import graphene
import yaml
from requests.structures import CaseInsensitiveDict
from starlette.datastructures import MutableHeaders
from starlette.requests import Request as StarletteRequest
from starlette.responses import Response as StarletteResponse


from urllib.parse import parse_qs

from .status_codes import HTTP_200

# @staticmethod
# def funcname(parameter_list):
#     pass


def flatten(d):
    if d:
        for key, value in d.copy().items():
            if len(value) == 1:
                d[key] = value[0]

    return d

# WIP
class QueryDict(dict):
    def __init__(self, query_string):
        query_string = query_string
        self.update(parse_qs(query_string))

    def __getitem__(self, key):
        """
        Return the last data value for this key, or [] if it's an empty list;
        raise KeyError if not found.
        """
        list_ = super().__getitem__(key)
        try:
            return list_[-1]
        except IndexError:
            return []

    def get(self, key, default=None):
        """
        Return the last data value for the passed key. If key doesn't exist
        or value is an empty list, return `default`.
        """
        try:
            val = self[key]
        except KeyError:
            return default
        if val == []:
            return default
        return val

    def _get_list(self, key, default=None, force_list=False):
        """
        Return a list of values for the key.

        Used internally to manipulate values list. If force_list is True,
        return a new copy of values.
        """
        try:
            values = super().__getitem__(key)
        except KeyError:
            if default is None:
                return []
            return default
        else:
            if force_list:
                values = list(values) if values is not None else None
            return values

    def get_list(self, key, default=None):
        """
        Return the list of values for the key. If key doesn't exist, return a
        default value.
        """
        return self._get_list(key, default, force_list=True)

    def items(self):
        """
        Yield (key, value) pairs, where value is the last item in the list
        associated with the key.
        """
        for key in self:
            yield key, self[key]

    def items_list(self):
        """
        Yield (key, value) pairs, where value is the the list.
        """
        yield from super().items()


# TODO: add slots
class Request:
    def __init__(self, scope, receive):
        self._starlette = StarletteRequest(scope, receive)
        self.formats = None

        headers = CaseInsensitiveDict()
        for header, value in self._starlette.headers.items():
            headers[header] = value

        self.headers = (
            headers
        )  #: A case-insensitive dictionary, containg all headers sent in the Request.

        self.mimetype = self.headers.get("Content-Type", "")

        self.method = (
            self._starlette.method.lower()
        )  #: The incoming HTTP method used for the request, lower-cased.

        self.full_url = str(
            self._starlette.url
        )  #: The full URL of the Request, query parameters and all.
<<<<<<< HEAD
        self.url = (
            self._wz.base_url
        )  #: The URL of the Request, without query parameters.
        self.full_path = (
            self._wz.full_path
        )  #: The full path portion of the URL of the Request, query parameters and all.
        self.path = (
            self._wz.path
        )  #: The path portion of the URL of the Request, without query parameters.
        self.params = (
            QueryDict(self._wz.query_string.decode("utf-8"))
        )  #: A dictionary of the parsed query paramaters used for the Request.
        self.query = self._wz.query_string.decode(
            "utf-8"
        )  #: A string containing only the query paramaters of the Request.
        self.raw = self._wz.stream  #: A raw file-like stream of the incoming Request.
        self.content = self._wz.get_data(
            cache=True, as_text=False
        )  #: The Request body, as bytes.
        self.mimetype = self._wz.mimetype  #: The mimetype of the incoming Request.
        # TODO: rip that out
        self.text = self._wz.get_data(
            cache=False, as_text=True
        )  #: The Request body, as unicode.
        self.formats = None
=======

        self.url = rfc3986.urlparse(self.full_url)  #: The parsed URL of the Request
        try:
            self.params = flatten(
                parse_qs(self.url.query)
            )  #: A dictionary of the parsed query paramaters used for the Request.
        except AttributeError:
            self.params = {}

    @property
    async def content(self):
        """The Request body, as bytes."""
        return (await self._starlette.body()).encode(self.encoding)

    @property
    async def text(self):
        """The Request body, as unicode."""
        return (await self._starlette.body())
>>>>>>> 79fcc1ce

    @property
    def is_secure(self):
        return self.url.scheme == "https"

    def accepts(self, content_type):
        """Returns ``True`` if the incoming Request accepts the given ``content_type``."""
        return content_type in self.headers["Accept"]

    def media(self, format=None):
        """Renders incoming json/yaml/form data as Python objects.

        :param format: The name of the format being used. Alternatively accepts a custom callable for the format type.
        """
        print(repr(format))

        if format is None:
            format = "yaml" if "yaml" in self.mimetype or "" else "json"

        if format in self.formats:
            return self.formats[format](self)
        else:
            return format(self)


class Response:
    def __init__(self, req, *, formats):
        self.req = req
        self.status_code = HTTP_200  #: The HTTP Status Code to use for the Response.
        self.text = None  #: A unicode representation of the response body.
        self.content = None  #: A bytes representation of the response body.
        self.encoding = "utf-8"
        self.media = (
            None
        )  #: A Python object that will be content-negotiated and sent back to the client. Typically, in JSON formatting.
        self.headers = (
            {}
        )  #: A Python dictionary of {Key: value}, representing the headers of the response.
        self.formats = formats

    @property
    def body(self):
        if self.content:
            return (self.content, {})

        if self.text:
            return (self.text.encode(self.encoding), {"Encoding": self.encoding})

        for format in self.formats:
            if self.req.accepts(format):
                return self.formats[format](self, encode=True), {}

        # Default to JSON anyway.
        else:
            return (json.dumps(self.media), {"Content-Type": "application/json"})

    @property
    def gzipped_body(self):

        body, headers = self.body

        if isinstance(body, str):
            body = body.encode(self.encoding)

        if "gzip" in self.req.headers["Accept-Encoding"].lower():
            gzip_buffer = io.BytesIO()
            gzip_file = gzip.GzipFile(mode="wb", fileobj=gzip_buffer)
            gzip_file.write(body)
            gzip_file.close()

            new_headers = {
                "Content-Encoding": "gzip",
                "Vary": "Accept-Encoding",
                "Content-Length": str(len(body)),
            }
            headers.update(new_headers)

            return (gzip_buffer.getvalue(), headers)
        else:
            return (body, headers)

    async def __call__(self, receive, send):
        body, headers = self.body
        if len(self.body) > 500:
            body, headers = self.gzipped_body
        if self.headers:
            headers.update(self.headers)

        response = StarletteResponse(
            body, status_code=self.status_code, headers=headers
        )
        await response(receive, send)


class Schema(graphene.Schema):
    def on_request(self, req, resp):
        pass<|MERGE_RESOLUTION|>--- conflicted
+++ resolved
@@ -121,38 +121,11 @@
         self.full_url = str(
             self._starlette.url
         )  #: The full URL of the Request, query parameters and all.
-<<<<<<< HEAD
-        self.url = (
-            self._wz.base_url
-        )  #: The URL of the Request, without query parameters.
-        self.full_path = (
-            self._wz.full_path
-        )  #: The full path portion of the URL of the Request, query parameters and all.
-        self.path = (
-            self._wz.path
-        )  #: The path portion of the URL of the Request, without query parameters.
-        self.params = (
-            QueryDict(self._wz.query_string.decode("utf-8"))
-        )  #: A dictionary of the parsed query paramaters used for the Request.
-        self.query = self._wz.query_string.decode(
-            "utf-8"
-        )  #: A string containing only the query paramaters of the Request.
-        self.raw = self._wz.stream  #: A raw file-like stream of the incoming Request.
-        self.content = self._wz.get_data(
-            cache=True, as_text=False
-        )  #: The Request body, as bytes.
-        self.mimetype = self._wz.mimetype  #: The mimetype of the incoming Request.
-        # TODO: rip that out
-        self.text = self._wz.get_data(
-            cache=False, as_text=True
-        )  #: The Request body, as unicode.
-        self.formats = None
-=======
 
         self.url = rfc3986.urlparse(self.full_url)  #: The parsed URL of the Request
         try:
-            self.params = flatten(
-                parse_qs(self.url.query)
+            self.params = (
+                QueryDict(self.url.query)
             )  #: A dictionary of the parsed query paramaters used for the Request.
         except AttributeError:
             self.params = {}
@@ -166,7 +139,6 @@
     async def text(self):
         """The Request body, as unicode."""
         return (await self._starlette.body())
->>>>>>> 79fcc1ce
 
     @property
     def is_secure(self):
