import os
import json
from functools import partial
from pathlib import Path

import uvicorn

import jinja2
from graphql_server import encode_execution_results, json_encode, default_format_error
from starlette.routing import Router
from starlette.staticfiles import StaticFiles
from starlette.testclient import TestClient

from . import models
from .status_codes import HTTP_404
from . import status_codes
from .routes import Route
from .formats import get_formats


# TODO: consider moving status codes here
class API:
    """The primary web-service class.

        :param static_dir: The directory to use for static files. Will be created for you if it doesn't already exist.
        :param templates_dir: The directory to use for templates. Will be created for you if it doesn't already exist.
        :param enable_hsts: If ``True``, send all responses to HTTPS URLs.
    """

    status_codes = status_codes

    def __init__(
        self, static_dir="static", templates_dir="templates", enable_hsts=False
    ):
        self.static_dir = Path(os.path.abspath(static_dir))
        self.templates_dir = Path(os.path.abspath(templates_dir))
        self.routes = {}

        self.hsts_enabled = enable_hsts
        self.static_files = StaticFiles(directory=str(self.static_dir))
        self.apps = {"/static": self.static_files}

        self.formats = get_formats()

        # Make the static/templates directory if they don't exist.
        for _dir in (self.static_dir, self.templates_dir):
            os.makedirs(_dir, exist_ok=True)

        # Cached requests session.
        self._session = None

<<<<<<< HEAD
    def __call__(self, scope):
        path = scope['path']
        root_path = scope.get('root_path', '')
=======
    def __wsgi_app(self, environ, start_response):
        # def wsgi_app(self, request):
        """The actual WSGI application. This is not implemented in
        :meth:`__call__` so that middlewares can be applied without
        losing a reference to the app object. Instead of doing this::

            app = MyMiddleware(app)

        It's a better idea to do this instead::

            app.wsgi_app = MyMiddleware(app.wsgi_app)

        Then you still have the original application object around and
        can continue to call methods on it.

        .. versionchanged:: 0.7
            Teardown events for the request and app contexts are called
            even if an unhandled error occurs. Other events may not be
            called depending on when an error occurs during dispatch.
            See :ref:`callbacks-and-errors`.

        :param environ: A WSGI environment.
        :param start_response: A callable accepting a status code,
            a list of headers, and an optional exception context to
            start the response.
        """

        req = models.Request(environ, start_response)
        # if not req.dispatched:
        resp = self._dispatch_request(req)
        return resp(environ, start_response)
>>>>>>> baad7cd6

        # Call into a submounted app, if one exists.
        for path_prefix, app in self.apps.items():
            if path.startswith(path_prefix):
                scope['path'] = path[len(path_prefix):]
                scope['root_path'] = root_path + path_prefix
                return app(scope)

<<<<<<< HEAD
        # Call the main dispatcher.
        async def asgi(receive, send):
            nonlocal scope, self
=======
    def wsgi_app(self, environ, start_response):
        """Returns the WSGI app for this application (including all mounted WSGI apps)."""
        apps = self.apps.copy()
        main = apps.pop("/")
>>>>>>> baad7cd6

            req = models.Request(scope, receive=receive)
            resp = await self._dispatch_request(req)
            await resp(receive, send)

        return asgi

    def path_matches_route(self, path):
        """Given a path portion of a URL, tests that it matches against any registered route.

        :param path: The path portion of a URL, to test all known routes against.
        """
        for (route, route_object) in self.routes.items():
            if route_object.does_match(path):
                return route

    async def _dispatch_request(self, req):
        # Set formats on Request object.
        req.formats = self.formats

        route = self.path_matches_route(req.url.path)
        resp = models.Response(req=req, formats=self.formats)

        if self.hsts_enabled:
            if req.url.startswith("http://"):
                url = req.url.replace("http://", "https://", 1)
                self.redirect(resp, location=url)

        if route:
            try:
                params = self.routes[route].incoming_matches(req.url.path)
                self.routes[route].endpoint(req, resp, **params)
            # The request is using class-based views.
            except TypeError:
                try:
                    view = self.routes[route].endpoint(**params)
                except TypeError:
                    view = self.routes[route].endpoint
                    try:
                        # GraphQL Schema.
                        assert hasattr(view, "execute")
                        self.graphql_response(req, resp, schema=view)
                    except AssertionError:
                        # WSGI App.
                        try:
                            req.dispatched = True
                            return view(
                                environ=req._environ, start_response=req._start_response
                            )
                        except TypeError:
                            pass

                # Run on_request first.
                try:
                    getattr(view, "on_request")(req, resp)
                except AttributeError:
                    pass

                # Then on_get.
                method = req.method

                try:
                    getattr(view, f"on_{method}")(req, resp)
                except AttributeError:
                    pass
        else:
            self.default_response(req, resp)

        return resp

    def add_route(self, route, endpoint, *, check_existing=True):
        # TODO: add graphiql
        """Add a route to the API.

        :param route: A string representation of the route.
        :param endpoint: The endpoint for the route -- can be a callable, a class, a WSGI application, or graphene schema (GraphQL).
        :param check_existing: If ``True``, an AssertionError will be raised, if the route is already defined.
        """
        if check_existing:
            assert route not in self.routes

        # TODO: Support grpahiql.
        self.routes[route] = Route(route, endpoint)

    def default_response(self, req, resp):
        resp.status_code = HTTP_404
        resp.text = "Not found."

    def redirect(
        self, resp, location, *, set_text=True, status_code=status_codes.HTTP_301
    ):
        """Redirects a given response to a given location.

        :param resp: The Response to mutate.
        :param location: The location of the redirect.
        :param set_text: If ``True``, sets the Redirect body content automatically.
        :param status_code: an `API.status_codes` attribute, or an integer, representing the HTTP status code of the redirect.
        """

        assert resp.status_code.is_300(status_code)

        resp.status_code = status_code
        if set_text:
            resp.text = f"Redirecting to: {location}"
        resp.headers.update({"Location": location})

    @staticmethod
    def _resolve_graphql_query(req):
        if "json" in req.mimetype:
            return req.json()["query"]

        # Support query/q in form data.
        if "query" in req.media("form"):
            return req.media("form")["query"]
        if "q" in req.media("form"):
            return req.media("form")["q"]

        # Support query/q in params.
        if "query" in req.params:
            return req.params["query"]
        if "q" in req.params:
            return req.params["q"]

        # Otherwise, the request text is used (typical).
        # TODO: Make some assertions about content-type here.
        return req.text

    def graphql_response(self, req, resp, schema):
        query = self._resolve_graphql_query(req)
        result = schema.execute(query)
        result, status_code = encode_execution_results(
            [result],
            is_batch=False,
            format_error=default_format_error,
            encode=partial(json_encode, pretty=False),
        )
        resp.media = json.loads(result)
        return (query, result, status_code)

    def route(self, route, **options):
        """Decorator for creating new routes around function and class defenitions.

        Usage::

            @api.route("/hello")
            def hello(req, resp):
                req.text = "hello, world!"

        """

        def decorator(f):
            self.add_route(route, f, **options)
            return f

        return decorator

<<<<<<< HEAD
    def mount(self, route, asgi_app):
        self.apps.update({route: asgi_app})
=======
    def mount(self, route, wsgi_app):
        """Mounts a WSGI application at a given route.

        :param route: String representation of the route to be used (shouldn't be parameterized).
        :param wsgi_app: The other WSGI app (e.g. a Flask app).
        """
        self.apps.update({route: wsgi_app})
>>>>>>> baad7cd6

    def session(self, base_url="http://;"):
        """Testing HTTP client. Returns a Requests session object, able to send HTTP requests to the WSGI application.

        :param base_url: The URL to mount the connection adaptor to.
        """

        if self._session is None:
            self._session = TestClient(self)
        return self._session

    def url_for(self, endpoint, absolute_url=False, **params):
        # TODO: Absolute_url
        """Given an endpoint, returns a rendered URL for its route.

        :param view: The route endpoint you're searching for.
        :param params: Data to pass into the URL generator (for parameterized URLs).
        """
        for (route, route_object) in self.routes.items():
            if route_object.endpoint == endpoint:
                return route_object.url(**params)
        raise ValueError

    def template(self, name, auto_escape=True, **values):
        """Renders the given `jinja2 <http://jinja.pocoo.org/docs/>`_ template, with provided values supplied.

        Note: The current ``api`` instance is always passed into the view.

        :param name: The filename of the jinja2 template, in ``templates_dir``.
        :param auto_escape: If ``True``, HTML and XML will automatically be escaped.
        :param values: Data to pass into the template.
        """
        # Give reference to self.
        values.update(api=self)

        if auto_escape:
            env = jinja2.Environment(
                loader=jinja2.FileSystemLoader(
                    str(self.templates_dir), followlinks=True
                ),
                autoescape=jinja2.select_autoescape(["html", "xml"]),
            )
        else:
            env = jinja2.Environment(
                loader=jinja2.FileSystemLoader(
                    str(self.templates_dir), followlinks=True
                ),
                autoescape=jinja2.select_autoescape([]),
            )

        template = env.get_template(name)
        return template.render(**values)

    def template_string(self, s, auto_escape=True, **values):
        """Renders the given `jinja2 <http://jinja.pocoo.org/docs/>`_ template string, with provided values supplied.

        Note: The current ``api`` instance is always passed into the view.

        :param s: The template to use.
        :param auto_escape: If ``True``, HTML and XML will automatically be escaped.
        :param values: Data to pass into the template.
        """
        # Give reference to self.
        values.update(api=self)

        if auto_escape:
            env = jinja2.Environment(
                loader=jinja2.BaseLoader,
                autoescape=jinja2.select_autoescape(["html", "xml"]),
            )
        else:
            env = jinja2.Environment(
                loader=jinja2.BaseLoader, autoescape=jinja2.select_autoescape([])
            )

        template = env.from_string(s)
        return template.render(**values)

    def run(self, address=None, port=None, **kwargs):
        """Runs the application with Waitress. If the ``PORT`` environment
        variable is set, requests will be served on that port automatically to all
        known hosts.

        :param address: The address to bind to.
        :param port: The port to bind to. If none is provided, one will be selected at random.
        :param kwargs: Additional keyword arguments to send to ``waitress.serve()``.
        """
        if "PORT" in os.environ:
            if address is None:
                address = "0.0.0.0"
            port = os.environ["PORT"]

        if address is None:
            address = "127.0.0.1"
        if port is None:
            port = 5000

        bind_to = f"{address}:{port}"

        uvicorn.run(self, host=address, port=port, **kwargs)<|MERGE_RESOLUTION|>--- conflicted
+++ resolved
@@ -49,43 +49,9 @@
         # Cached requests session.
         self._session = None
 
-<<<<<<< HEAD
     def __call__(self, scope):
         path = scope['path']
         root_path = scope.get('root_path', '')
-=======
-    def __wsgi_app(self, environ, start_response):
-        # def wsgi_app(self, request):
-        """The actual WSGI application. This is not implemented in
-        :meth:`__call__` so that middlewares can be applied without
-        losing a reference to the app object. Instead of doing this::
-
-            app = MyMiddleware(app)
-
-        It's a better idea to do this instead::
-
-            app.wsgi_app = MyMiddleware(app.wsgi_app)
-
-        Then you still have the original application object around and
-        can continue to call methods on it.
-
-        .. versionchanged:: 0.7
-            Teardown events for the request and app contexts are called
-            even if an unhandled error occurs. Other events may not be
-            called depending on when an error occurs during dispatch.
-            See :ref:`callbacks-and-errors`.
-
-        :param environ: A WSGI environment.
-        :param start_response: A callable accepting a status code,
-            a list of headers, and an optional exception context to
-            start the response.
-        """
-
-        req = models.Request(environ, start_response)
-        # if not req.dispatched:
-        resp = self._dispatch_request(req)
-        return resp(environ, start_response)
->>>>>>> baad7cd6
 
         # Call into a submounted app, if one exists.
         for path_prefix, app in self.apps.items():
@@ -94,16 +60,9 @@
                 scope['root_path'] = root_path + path_prefix
                 return app(scope)
 
-<<<<<<< HEAD
         # Call the main dispatcher.
         async def asgi(receive, send):
             nonlocal scope, self
-=======
-    def wsgi_app(self, environ, start_response):
-        """Returns the WSGI app for this application (including all mounted WSGI apps)."""
-        apps = self.apps.copy()
-        main = apps.pop("/")
->>>>>>> baad7cd6
 
             req = models.Request(scope, receive=receive)
             resp = await self._dispatch_request(req)
@@ -260,18 +219,13 @@
 
         return decorator
 
-<<<<<<< HEAD
     def mount(self, route, asgi_app):
-        self.apps.update({route: asgi_app})
-=======
-    def mount(self, route, wsgi_app):
         """Mounts a WSGI application at a given route.
 
         :param route: String representation of the route to be used (shouldn't be parameterized).
         :param wsgi_app: The other WSGI app (e.g. a Flask app).
         """
-        self.apps.update({route: wsgi_app})
->>>>>>> baad7cd6
+        self.apps.update({route: asgi_app})
 
     def session(self, base_url="http://;"):
         """Testing HTTP client. Returns a Requests session object, able to send HTTP requests to the WSGI application.
